--- conflicted
+++ resolved
@@ -130,8 +130,8 @@
 		SecretName:   PoolcoordinatorYurthubClientSecertName,
 		IsKubeConfig: false,
 		ExtKeyUsage:  []x509.ExtKeyUsage{x509.ExtKeyUsageClientAuth},
-		CommonName:   PoolcoordinatorYurthubClientCN,
-		Organization: []string{PoolcoordinatorOrg},
+		CommonName:   KubeConfigAdminClientCN,
+		Organization: []string{PoolcoordinatorAdminOrg},
 	},
 	{
 		CertName:     "apiserver",
@@ -149,6 +149,9 @@
 		SecretName:   PoolcoordinatorDynamicSecertName,
 		IsKubeConfig: false,
 		ExtKeyUsage:  []x509.ExtKeyUsage{x509.ExtKeyUsageServerAuth},
+		IPs: []net.IP{
+			net.ParseIP("127.0.0.1"),
+		},
 		CommonName:   PoolcoordinatorETCDCN,
 		Organization: []string{PoolcoordinatorOrg},
 		certInit: func(i client.Interface, c <-chan struct{}) ([]net.IP, []string, error) {
@@ -276,7 +279,7 @@
 		for _, certConf := range allSelfSignedCerts {
 
 			// 1.1 check if cert exist
-			cert, _, err := LoadCertAndKeyFromSecret(clientSet, certConf)
+			cert, _, err := loadCertAndKeyFromSecret(clientSet, certConf)
 			if err != nil {
 				klog.Infof("can not load cert %s from %s secret", certConf.CertName, certConf.SecretName)
 				selfSignedCerts = append(selfSignedCerts, certConf)
@@ -331,12 +334,13 @@
 		return err
 	}
 
-	// 4. prepare sa key pairs
-<<<<<<< HEAD
-	if err := initSAKeyPair(clientSet, PoolcoordinatorStaticSecertName, "sa"); err != nil {
-=======
+	// 4. prepare ca cert in yurthub secret
+	if err := WriteCertAndKeyIntoSecret(clientSet, "ca", PoolcoordinatorYurthubClientSecertName, caCert, nil); err != nil {
+		return err
+	}
+
+	// 5. prepare sa key pairs
 	if err := initSAKeyPair(clientSet, "sa", PoolcoordinatorStaticSecertName); err != nil {
->>>>>>> 7eb4894f
 		return err
 	}
 
@@ -347,7 +351,7 @@
 // check if pool-coordinator CA already exist, if not creat one
 func initCA(clientSet client.Interface) (caCert *x509.Certificate, caKey crypto.Signer, reuse bool, err error) {
 	// try load CA cert&key from secret
-	caCert, caKey, err = LoadCertAndKeyFromSecret(clientSet, CertConfig{
+	caCert, caKey, err = loadCertAndKeyFromSecret(clientSet, CertConfig{
 		SecretName:   PoolCoordinatorCASecretName,
 		CertName:     "ca",
 		IsKubeConfig: false,
